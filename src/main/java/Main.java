import java.io.BufferedReader;
import java.io.FileReader;
import java.io.IOException;
import java.io.InputStreamReader;
import java.io.OutputStream;
import java.net.ServerSocket;
import java.net.Socket;
import java.nio.charset.StandardCharsets;
import java.nio.file.Files;
import java.nio.file.NoSuchFileException;
import java.nio.file.Path;
import java.nio.file.Paths;
import java.util.ArrayList;
import java.util.Arrays;
import java.util.List;
import java.util.Objects;

/**
 * A simple HTTP server that responds to GET requests.
 */
public class Main {
  private static final int PORT = 4221;
  private static final String HTTP_OK = "HTTP/1.1 200 OK";
  private static final String HTTP_NOT_FOUND = "HTTP/1.1 404 Not Found";
  private static final String CRLF = "\r\n";
  private static  String directory;

  private enum RequestType {
    ECHO, USER_AGENT, UNKNOWN, EMPTY, FILE
  }

  private enum ContentType {
    APPOCTSTREAM("Content-Type: application/octet-stream"),
    TXTPLAIN("Content-Type: text/plain");

    private final String headerValue;

    ContentType(String heaaderValue) {
      this.headerValue = heaaderValue;
    }

    public String getHeaderValue() {
      return this.headerValue;
    }
  }

  public static void main(String[] args) {
    if (args.length > 1 && args[0].equals("--directory")) {
      directory = args[1];
    }

    System.out.println("Starting HTTP server on port " + PORT);
    System.out.println("Starting HTTP server on port " + PORT);
    try (ServerSocket serverSocket = new ServerSocket(PORT)) {
      serverSocket.setReuseAddress(true);
      while (true) {
        Socket clientSocket = serverSocket.accept();
        System.out.println("Accepted new connection");
        Thread handleRequestThread = new Thread(() -> {
          try {
            handleClientRequest(clientSocket);
            clientSocket.close();
          } catch (IOException e) {
            System.err.println("Error handling client connection: " + e.getMessage());
          }
        });
        handleRequestThread.start();
      }
    } catch (IOException e) {
      System.err.println("Server socket error: " + e.getMessage());
    }

  }

  private static void handleClientRequest(Socket clientSocket) throws IOException {
    try (BufferedReader reader = new BufferedReader(
        new InputStreamReader(clientSocket.getInputStream(), StandardCharsets.UTF_8))) {

      List<String> requestHeaders = readHeaders(reader);
      if (requestHeaders.isEmpty()) {
        System.out.println("Empty request received.");
        return;
      }

      HttpRequest request = parseRequest(requestHeaders);

      // Handle the request based on its type
      switch (request.getType()) {
        case ECHO:
          handleEchoRequest(clientSocket.getOutputStream(), request.getContent());
          break;
        case USER_AGENT:
          handleUserAgentRequest(clientSocket.getOutputStream(), request.getUserAgent());
          break;
        case EMPTY:
          handleEmptyRequest(clientSocket.getOutputStream(), request.getContent());
          break;
        case FILE:
          handleFileRequest(clientSocket.getOutputStream(), request.getContent());
          break;
        case UNKNOWN:
        default:
          sendNotFoundResponse(clientSocket.getOutputStream());
          break;
      }
    }
  }

  private static List<String> readHeaders(BufferedReader reader) throws IOException {
    List<String> headers = new ArrayList<>();
    String line;

    // Read headers until we reach an empty line
    while ((line = reader.readLine()) != null && !line.trim().isEmpty()) {
      headers.add(line);
    }

    return headers;
  }

  private static HttpRequest parseRequest(List<String> headers) {
    if (headers.isEmpty()) {
      return new HttpRequest(RequestType.UNKNOWN, "", "");
    }

    String requestLine = headers.get(0);
    String[] requestParts = requestLine.split(" ");

    if (requestParts.length < 2) {
      System.out.println("Invalid request format: " + requestLine);
      return new HttpRequest(RequestType.UNKNOWN, "", "");
    }

    String path = requestParts[1];
    String[] pathParts = path.split("/");
    System.out.println("Path parts: " + Arrays.toString(pathParts));

    // Extract User-Agent if present
    String userAgent = "";
    for (String header : headers) {
      if (header.startsWith("User-Agent: ")) {
        userAgent = header.substring("User-Agent: ".length());
        break;
      }
    }
    if (pathParts.length == 0) {
      return new HttpRequest(RequestType.EMPTY, "", userAgent);
    }
    if (pathParts.length >= 3 && "echo".equals(pathParts[1])) {
      return new HttpRequest(RequestType.ECHO, pathParts[2], userAgent);
    } else if (pathParts.length >= 2 && "user-agent".equals(pathParts[1])) {
      return new HttpRequest(RequestType.USER_AGENT, "", userAgent);
    } else if (pathParts.length >= 3 && "files".equals(pathParts[1])) {
      return new HttpRequest(RequestType.FILE, pathParts[2], userAgent);
    } else {
      return new HttpRequest(RequestType.UNKNOWN, "", userAgent);
    }
  }

  private static void handleEchoRequest(OutputStream outputStream, String content) throws IOException {
    String response = buildResponse(HTTP_OK, ContentType.TXTPLAIN, content);
    outputStream.write(response.getBytes(StandardCharsets.UTF_8));
    System.out.println("Echo response sent with content: " + content);
  }

  private static void handleEmptyRequest(OutputStream outputStream, String content) throws IOException {
    String response = buildResponse(HTTP_OK, ContentType.TXTPLAIN, content);
    outputStream.write(response.getBytes(StandardCharsets.UTF_8));
    System.out.println("Empty response sent with content: " + content);
  }

  private static void handleUserAgentRequest(OutputStream outputStream, String userAgent) throws IOException {
    String response = buildResponse(HTTP_OK, ContentType.TXTPLAIN, userAgent);
    outputStream.write(response.getBytes(StandardCharsets.UTF_8));
    System.out.println("User-Agent response sent with agent: " + userAgent);
  }

  private static void sendNotFoundResponse(OutputStream outputStream) throws IOException {
    String response = HTTP_NOT_FOUND + CRLF + CRLF;
    outputStream.write(response.getBytes(StandardCharsets.UTF_8));
    System.out.println("404 Not Found response sent");
  }

  private static void handleFileRequest(OutputStream outputStream, String fileName) throws IOException {
<<<<<<< HEAD
    String relativePath = directory + fileName + ".txt";
=======
    String relativePath = "/temp/" + fileName + ".txt";
>>>>>>> a2d46695
    Path filePath = Paths.get(relativePath);
    System.out.println(filePath);
    StringBuilder fileContent = new StringBuilder();
    try (BufferedReader bufferedReader = Files.newBufferedReader(filePath)) {
      String line;
      while ((line = bufferedReader.readLine()) != null) {
        fileContent.append(line);
      }
      String response = buildResponse(HTTP_OK, ContentType.APPOCTSTREAM, fileContent.toString());
      outputStream.write(response.getBytes(StandardCharsets.UTF_8));
      System.out.println("File content response sent from file: " + fileName);
    } catch (NoSuchFileException e) {
      sendNotFoundResponse(outputStream);
    }
  }

  private static String buildResponse(String status, ContentType contentType, String body) {
    return status + CRLF +
        contentType.getHeaderValue() + CRLF +
        "Content-Length: " + body.length() + CRLF +
        CRLF +
        body;
  }

  private static final class HttpRequest {
    private final RequestType type;
    private final String content;
    private final String userAgent;

    HttpRequest(RequestType type, String content, String userAgent) {
      this.type = Objects.requireNonNull(type);
      this.content = Objects.requireNonNull(content);
      this.userAgent = Objects.requireNonNull(userAgent);
    }

    RequestType getType() {
      return type;
    }

    String getContent() {
      return content;
    }

    String getUserAgent() {
      return userAgent;
    }
  }
}<|MERGE_RESOLUTION|>--- conflicted
+++ resolved
@@ -1,4 +1,5 @@
 import java.io.BufferedReader;
+import java.io.FileReader;
 import java.io.FileReader;
 import java.io.IOException;
 import java.io.InputStreamReader;
@@ -10,6 +11,10 @@
 import java.nio.file.NoSuchFileException;
 import java.nio.file.Path;
 import java.nio.file.Paths;
+import java.nio.file.Files;
+import java.nio.file.NoSuchFileException;
+import java.nio.file.Path;
+import java.nio.file.Paths;
 import java.util.ArrayList;
 import java.util.Arrays;
 import java.util.List;
@@ -26,6 +31,22 @@
   private static  String directory;
 
   private enum RequestType {
+    ECHO, USER_AGENT, UNKNOWN, EMPTY, FILE
+  }
+
+  private enum ContentType {
+    APPOCTSTREAM("Content-Type: application/octet-stream"),
+    TXTPLAIN("Content-Type: text/plain");
+
+    private final String headerValue;
+
+    ContentType(String heaaderValue) {
+      this.headerValue = heaaderValue;
+    }
+
+    public String getHeaderValue() {
+      return this.headerValue;
+    }
     ECHO, USER_AGENT, UNKNOWN, EMPTY, FILE
   }
 
@@ -98,6 +119,9 @@
         case FILE:
           handleFileRequest(clientSocket.getOutputStream(), request.getContent());
           break;
+        case FILE:
+          handleFileRequest(clientSocket.getOutputStream(), request.getContent());
+          break;
         case UNKNOWN:
         default:
           sendNotFoundResponse(clientSocket.getOutputStream());
@@ -152,6 +176,8 @@
       return new HttpRequest(RequestType.USER_AGENT, "", userAgent);
     } else if (pathParts.length >= 3 && "files".equals(pathParts[1])) {
       return new HttpRequest(RequestType.FILE, pathParts[2], userAgent);
+    } else if (pathParts.length >= 3 && "files".equals(pathParts[1])) {
+      return new HttpRequest(RequestType.FILE, pathParts[2], userAgent);
     } else {
       return new HttpRequest(RequestType.UNKNOWN, "", userAgent);
     }
@@ -159,11 +185,13 @@
 
   private static void handleEchoRequest(OutputStream outputStream, String content) throws IOException {
     String response = buildResponse(HTTP_OK, ContentType.TXTPLAIN, content);
+    String response = buildResponse(HTTP_OK, ContentType.TXTPLAIN, content);
     outputStream.write(response.getBytes(StandardCharsets.UTF_8));
     System.out.println("Echo response sent with content: " + content);
   }
 
   private static void handleEmptyRequest(OutputStream outputStream, String content) throws IOException {
+    String response = buildResponse(HTTP_OK, ContentType.TXTPLAIN, content);
     String response = buildResponse(HTTP_OK, ContentType.TXTPLAIN, content);
     outputStream.write(response.getBytes(StandardCharsets.UTF_8));
     System.out.println("Empty response sent with content: " + content);
@@ -171,6 +199,7 @@
 
   private static void handleUserAgentRequest(OutputStream outputStream, String userAgent) throws IOException {
     String response = buildResponse(HTTP_OK, ContentType.TXTPLAIN, userAgent);
+    String response = buildResponse(HTTP_OK, ContentType.TXTPLAIN, userAgent);
     outputStream.write(response.getBytes(StandardCharsets.UTF_8));
     System.out.println("User-Agent response sent with agent: " + userAgent);
   }
@@ -182,11 +211,7 @@
   }
 
   private static void handleFileRequest(OutputStream outputStream, String fileName) throws IOException {
-<<<<<<< HEAD
     String relativePath = directory + fileName + ".txt";
-=======
-    String relativePath = "/temp/" + fileName + ".txt";
->>>>>>> a2d46695
     Path filePath = Paths.get(relativePath);
     System.out.println(filePath);
     StringBuilder fileContent = new StringBuilder();
@@ -206,6 +231,7 @@
   private static String buildResponse(String status, ContentType contentType, String body) {
     return status + CRLF +
         contentType.getHeaderValue() + CRLF +
+        contentType.getHeaderValue() + CRLF +
         "Content-Length: " + body.length() + CRLF +
         CRLF +
         body;
